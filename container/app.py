import threading
import time
import cv2
import os
from collections import deque
from external_cam import capture_from_ip_camera, scan_network_for_cameras
from camera_photo import capturar_movimiento
from sender import monitorear_y_enviar
import queue
import socket
import numpy as np
from dataclasses import dataclass
from typing import Optional, Callable, List, Tuple
import logging

# Configurar logging
logging.basicConfig(level=logging.INFO, format='%(asctime)s - %(levelname)s - %(message)s')
logger = logging.getLogger(__name__)

@dataclass
class BufferItem:
    """Clase para representar un elemento en el buffer"""
    frame: np.ndarray
    timestamp: float
    metadata: dict
    processed: bool = False

@dataclass
class DetectedFace:
    """Clase para representar una cara detectada"""
    image: np.ndarray
    coordinates: Tuple[int, int, int, int]  # x, y, w, h
    confidence: float
    timestamp: float
    metadata: dict

class CircularBuffer:
    """Buffer circular thread-safe para manejo eficiente de frames"""
    
    def __init__(self, maxsize: int = 100):
        self.maxsize = maxsize
        self.buffer = deque(maxlen=maxsize)
        self.lock = threading.RLock()
        self.not_empty = threading.Condition(self.lock)
        self.stats = {
            'items_added': 0,
            'items_consumed': 0,
            'buffer_overflows': 0
        }
    
    def put(self, item: BufferItem, block: bool = True, timeout: Optional[float] = None):
        """Añade un elemento al buffer"""
        with self.lock:
            if len(self.buffer) >= self.maxsize:
                self.stats['buffer_overflows'] += 1
                if not block:
                    return False
                
            self.buffer.append(item)
            self.stats['items_added'] += 1
            self.not_empty.notify()
            return True
    
    def get(self, block: bool = True, timeout: Optional[float] = None) -> Optional[BufferItem]:
        """Obtiene un elemento del buffer"""
        with self.not_empty:
            if not block and len(self.buffer) == 0:
                return None
                
            if timeout:
                self.not_empty.wait_for(lambda: len(self.buffer) > 0, timeout=timeout)
            else:
                self.not_empty.wait_for(lambda: len(self.buffer) > 0)
            
            if len(self.buffer) > 0:
                item = self.buffer.popleft()
                self.stats['items_consumed'] += 1
                return item
            return None
    
    def size(self) -> int:
        """Retorna el tamaño actual del buffer"""
        with self.lock:
            return len(self.buffer)
    
    def is_full(self) -> bool:
        """Verifica si el buffer está lleno"""
        with self.lock:
            return len(self.buffer) >= self.maxsize
    
    def clear(self):
        """Limpia el buffer"""
        with self.lock:
            self.buffer.clear()
    
    def get_stats(self) -> dict:
        """Retorna estadísticas del buffer"""
        with self.lock:
            return {
                **self.stats,
                'current_size': len(self.buffer),
                'max_size': self.maxsize,
                'usage_percentage': (len(self.buffer) / self.maxsize) * 100
            }

class ProcessingPipeline:
    """Pipeline de procesamiento con múltiples buffers"""
    
    def __init__(self, buffer_size: int = 100):
        # Buffers para diferentes etapas
        self.raw_frame_buffer = CircularBuffer(buffer_size)
        self.processed_frame_buffer = CircularBuffer(buffer_size)
        self.face_detection_buffer = CircularBuffer(buffer_size // 2)
        self.send_queue = queue.PriorityQueue(maxsize=buffer_size // 4)
        
        # Control de hilos
        self.running = False
        self.threads = []
        
        # Detector de caras
        self.detector_caras = cv2.CascadeClassifier(
            cv2.data.haarcascades + 'haarcascade_frontalface_default.xml'
        )
        
        # Contadores y estadísticas
        self.frame_counter = 0
        self.face_counter = 0
        self.stats = {
            'frames_processed': 0,
            'faces_detected': 0,
            'processing_errors': 0
        }
    
    def add_frame(self, frame: np.ndarray, metadata: dict = None) -> bool:
        """Añade un frame al pipeline"""
        if not self.running:
            return False
        
        buffer_item = BufferItem(
            frame=frame.copy(),
            timestamp=time.time(),
            metadata=metadata or {},
            processed=False
        )
        
        success = self.raw_frame_buffer.put(buffer_item, block=False)
        if success:
            self.frame_counter += 1
        
        return success
    
    def process_frames_worker(self):
        """Worker para procesar frames del buffer raw"""
        logger.info("Iniciando worker de procesamiento de frames")
        
        while self.running:
            try:
                buffer_item = self.raw_frame_buffer.get(timeout=1.0)
                if buffer_item is None:
                    continue
                
                # Procesar frame (convertir a escala de grises, etc.)
                gray_frame = cv2.cvtColor(buffer_item.frame, cv2.COLOR_BGR2GRAY)
                
                # Actualizar metadata
                buffer_item.metadata.update({
                    'processed_timestamp': time.time(),
                    'frame_size': buffer_item.frame.shape,
                    'processing_time': time.time() - buffer_item.timestamp
                })
                
                buffer_item.processed = True
                
                # Mover al buffer de frames procesados
                self.processed_frame_buffer.put(buffer_item, block=False)
                self.stats['frames_processed'] += 1
                
            except Exception as e:
                logger.error(f"Error en procesamiento de frames: {e}")
                self.stats['processing_errors'] += 1
    
    def face_detection_worker(self):
        """Worker para detección de caras"""
        logger.info("Iniciando worker de detección de caras")
        
        while self.running:
            try:
                buffer_item = self.processed_frame_buffer.get(timeout=1.0)
                if buffer_item is None:
                    continue
                
                # Detectar caras
                gray = cv2.cvtColor(buffer_item.frame, cv2.COLOR_BGR2GRAY)
                faces = self.detector_caras.detectMultiScale(gray, 1.1, 4)
                
                if len(faces) > 0:
                    for i, (x, y, w, h) in enumerate(faces):
                        # Extraer cara
                        face_img = buffer_item.frame[y:y+h, x:x+w]
                        
                        detected_face = DetectedFace(
                            image=face_img,
                            coordinates=(x, y, w, h),
                            confidence=1.0,  # Podríamos calcular confianza real
                            timestamp=buffer_item.timestamp,
                            metadata={
                                **buffer_item.metadata,
                                'face_index': i,
                                'face_id': f"{self.face_counter:05d}_{i}",
                                'detection_time': time.time()
                            }
                        )
                        
                        # Añadir al buffer de caras detectadas
                        face_buffer_item = BufferItem(
                            frame=face_img,
                            timestamp=buffer_item.timestamp,
                            metadata=detected_face.metadata,
                            processed=True
                        )
                        
                        self.face_detection_buffer.put(face_buffer_item, block=False)
                    
                    self.face_counter += 1
                    self.stats['faces_detected'] += len(faces)
                
            except Exception as e:
                logger.error(f"Error en detección de caras: {e}")
                self.stats['processing_errors'] += 1
    
    def save_and_queue_worker(self, carpeta_capturas: str):
        """Worker para guardar imágenes y encolarlas para envío"""
        logger.info("Iniciando worker de guardado y encolado")
        
        while self.running:
            try:
                buffer_item = self.face_detection_buffer.get(timeout=1.0)
                if buffer_item is None:
                    continue
                
                # Generar nombre de archivo
                face_id = buffer_item.metadata.get('face_id', f'face_{int(time.time())}')
                filename = f"cara_{face_id}.jpg"
                filepath = os.path.join(carpeta_capturas, filename)
                
                # Guardar imagen
                success = cv2.imwrite(filepath, buffer_item.frame)
                
                if success:
                    logger.info(f"Cara guardada: {filepath}")
                    
                    # Añadir a cola de envío con prioridad basada en timestamp
                    priority = -buffer_item.timestamp  # Negativo para que más reciente = mayor prioridad
                    self.send_queue.put((priority, {
                        'filepath': filepath,
                        'timestamp': buffer_item.timestamp,
                        'metadata': buffer_item.metadata
                    }), block=False)
                else:
                    logger.error(f"Error al guardar imagen: {filepath}")
                
            except Exception as e:
                logger.error(f"Error en guardado y encolado: {e}")
                self.stats['processing_errors'] += 1
    
    def start_processing(self, carpeta_capturas: str, num_workers: int = 2):
        """Inicia el pipeline de procesamiento"""
        self.running = True
        
        # Crear directorio si no existe
        os.makedirs(carpeta_capturas, exist_ok=True)
        
        # Iniciar workers
        workers = [
            ('frame_processor', self.process_frames_worker),
            ('face_detector', self.face_detection_worker),
            ('saver_queuer', lambda: self.save_and_queue_worker(carpeta_capturas))
        ]
        
        # Crear múltiples workers para procesamiento intensivo
        for i in range(num_workers):
            for name, worker_func in workers:
                thread = threading.Thread(
                    target=worker_func,
                    name=f"{name}_{i}",
                    daemon=True
                )
                thread.start()
                self.threads.append(thread)
        
        logger.info(f"Pipeline iniciado con {len(self.threads)} workers")
    
    def stop_processing(self):
        """Detiene el pipeline de procesamiento"""
        logger.info("Deteniendo pipeline de procesamiento...")
        self.running = False
        
        # Esperar que terminen los hilos
        for thread in self.threads:
            thread.join(timeout=2.0)
        
        logger.info("Pipeline detenido")
    
    def get_pipeline_stats(self) -> dict:
        """Retorna estadísticas completas del pipeline"""
        return {
            'processing_stats': self.stats,
            'raw_buffer': self.raw_frame_buffer.get_stats(),
            'processed_buffer': self.processed_frame_buffer.get_stats(),
            'face_buffer': self.face_detection_buffer.get_stats(),
            'send_queue_size': self.send_queue.qsize(),
            'frame_counter': self.frame_counter,
            'face_counter': self.face_counter
        }

class CameraProcessor:
    def __init__(self, carpeta_capturas="capturas", ip_destino="192.168.1.100", puerto_servidor=8080, buffer_size=100):
        self.carpeta_capturas = carpeta_capturas
        self.ip_destino = ip_destino
        self.puerto_servidor = puerto_servidor
        
        # Pipeline de procesamiento con buffers
        self.pipeline = ProcessingPipeline(buffer_size)
        
        # Control de hilos
        self.running = False
        self.capture_thread = None
        self.sender_thread = None
        
        # Crear carpeta de capturas
        os.makedirs(carpeta_capturas, exist_ok=True)
        
        # Estadísticas
        self.stats_thread = None
        
    def stats_monitor_worker(self):
        """Worker para monitorear estadísticas del sistema"""
        while self.running:
            try:
                stats = self.pipeline.get_pipeline_stats()
                logger.info(f"Buffer Stats - Raw: {stats['raw_buffer']['current_size']}/{stats['raw_buffer']['max_size']}, "
                          f"Processed: {stats['processed_buffer']['current_size']}/{stats['processed_buffer']['max_size']}, "
                          f"Faces: {stats['face_buffer']['current_size']}/{stats['face_buffer']['max_size']}, "
                          f"Send Queue: {stats['send_queue_size']}")
                time.sleep(10)  # Mostrar stats cada 10 segundos
            except Exception as e:
                logger.error(f"Error en monitor de estadísticas: {e}")
    
    def capturar_desde_ip_camera(self, ip_camera, username=None, password=None, puerto_camara=80):
        """Captura frames desde cámara IP usando buffers"""
        stream_urls = [
            f"http://{ip_camera}:{puerto_camara}/video/mjpg.cgi",
            f"http://{ip_camera}:{puerto_camara}/mjpg/video.mjpg", 
            f"http://{ip_camera}:{puerto_camara}/videostream.cgi",
            f"http://{ip_camera}:{puerto_camara}/cgi-bin/mjpg/video.cgi",
            f"http://{ip_camera}:{puerto_camara}/video",
            f"http://{ip_camera}:{puerto_camara}/videostream.asf",
            f"http://{ip_camera}:{puerto_camara}/axis-cgi/mjpg/video.cgi",
            f"http://{ip_camera}:{puerto_camara}/mjpeg",
            f"http://{ip_camera}:{puerto_camara}/live",
            f"http://{ip_camera}:{puerto_camara}/stream",
            f"http://{ip_camera}:{puerto_camara}/cam/realmonitor",
            f"http://{ip_camera}:{puerto_camara}/video.mjpg",
            f"rtsp://{ip_camera}:{puerto_camara}/stream1",
            f"rtsp://{ip_camera}:{puerto_camara}/live/ch0",
            f"rtsp://{ip_camera}:{puerto_camara}/cam/realmonitor",
            f"rtsp://{ip_camera}:{puerto_camara}/live",
            f"http://{ip_camera}/video/mjpg.cgi",
            f"http://{ip_camera}/mjpg/video.mjpg"
        ]
        
        for url in stream_urls:
            try:
                logger.info(f"Intentando conectar a: {url}")
                
                if username and password:
                    url = url.replace("://", f"://{username}:{password}@")
                
                cap = cv2.VideoCapture(url)
                
                if cap.isOpened():
                    logger.info(f"Conectado exitosamente a {url}")
                    self.running = True
                    
                    # Iniciar pipeline de procesamiento
                    self.pipeline.start_processing(self.carpeta_capturas)
                    
                    frame_count = 0
                    while self.running:
                        ret, frame = cap.read()
                        
                        if ret:
                            # Añadir frame al pipeline con metadata
                            metadata = {
                                'source': 'ip_camera',
                                'url': url,
                                'frame_number': frame_count,
                                'capture_timestamp': time.time()
                            }
                            
                            success = self.pipeline.add_frame(frame, metadata)
                            if not success:
                                logger.warning("Buffer lleno, descartando frame")
                            
                            frame_count += 1
                            
                            # Mostrar frame (opcional)
                            if frame_count % 30 == 0:  # Mostrar cada 30 frames
                                cv2.imshow('IP Camera Feed', frame)
                                if cv2.waitKey(1) & 0xFF == ord('q'):
                                    self.running = False
                                    break
                                
                        else:
                            logger.error("Error al leer frame")
                            break
                        
                        time.sleep(0.033)  # ~30 FPS
                    
                    cap.release()
                    cv2.destroyAllWindows()
                    return True
                    
            except Exception as e:
                logger.error(f"Error con {url}: {e}")
                continue
        
        logger.error("No se pudo conectar a ningún stream de la cámara")
        return False
    
    def sender_worker(self):
        """Worker para enviar imágenes desde la cola"""
        logger.info(f"Iniciando worker de envío a {self.ip_destino}:{self.puerto_servidor}")
        
        while self.running:
            try:
                # Obtener elemento de la cola de envío
                if not self.pipeline.send_queue.empty():
                    priority, item = self.pipeline.send_queue.get(timeout=1.0)
                    
                    # Aquí iría la lógica de envío
                    # Por ahora solo loggeamos
                    logger.info(f"Enviando: {item['filepath']} (prioridad: {priority})")
                    
                    # Simular envío
                    time.sleep(0.1)
                else:
                    time.sleep(1.0)
                    
            except queue.Empty:
                continue
            except Exception as e:
                logger.error(f"Error en worker de envío: {e}")
    
    def ejecutar_flujo_completo(self, ip_camera, username=None, password=None, puerto_camara=80):
        """Ejecuta el flujo completo con buffers"""
        logger.info("=== Iniciando flujo completo con buffers ===")
        logger.info(f"Cámara IP: {ip_camera}:{puerto_camara}")
        logger.info(f"Carpeta capturas: {self.carpeta_capturas}")
        logger.info(f"Servidor destino: {self.ip_destino}:{self.puerto_servidor}")
        
        # Iniciar workers auxiliares
        self.sender_thread = threading.Thread(target=self.sender_worker, daemon=True)
        self.sender_thread.start()
        
        self.stats_thread = threading.Thread(target=self.stats_monitor_worker, daemon=True)
        self.stats_thread.start()
        
        try:
            # Iniciar captura desde cámara IP
            self.capturar_desde_ip_camera(ip_camera, username, password, puerto_camara)
        except KeyboardInterrupt:
            logger.info("Deteniendo captura...")
            self.running = False
        finally:
            # Limpiar recursos
            self.pipeline.stop_processing()
            
            # Mostrar estadísticas finales
            final_stats = self.pipeline.get_pipeline_stats()
            logger.info(f"Estadísticas finales: {final_stats}")
        
        logger.info("Flujo completado")

def obtener_puerto_disponible(ip_destino, puerto_inicial=8080, max_puertos=20):
    """Encuentra un puerto disponible"""
    for i in range(max_puertos):
        puerto = puerto_inicial + i
        with socket.socket(socket.AF_INET, socket.SOCK_STREAM) as sock:
            sock.settimeout(0.5)
            resultado = sock.connect_ex((ip_destino, puerto))
            if resultado != 0:
                return puerto
    logger.warning("No se encontró un puerto disponible en el rango.")
    return puerto_inicial

def main():
    logger.info("=== Sistema de Captura y Envío con Buffers ===")
    print("1. Escanear red en busca de cámaras")
    print("2. Conectar a IP específica")
    print("3. Usar cámara local (webcam)")
    print("4. Modo de prueba con imágenes estáticas")
    
    opcion = input("Selecciona una opción (1-4): ")
    
    # Configuración
    IP_DESTINO = input("IP del servidor destino (default: 192.168.1.100): ") or "192.168.1.100"
    PUERTO_SERVIDOR = int(input("Puerto del servidor destino (default: 8080): ") or "8080")
    BUFFER_SIZE = int(input("Tamaño del buffer (default: 100): ") or "100")
    
    processor = CameraProcessor(
        carpeta_capturas="capturas",
        ip_destino=IP_DESTINO,
        puerto_servidor=PUERTO_SERVIDOR,
        buffer_size=BUFFER_SIZE
    )
    
    if opcion == "1":
        print("Escaneando red...")
        camaras = scan_network_for_cameras()
        if camaras:
            print(f"Cámaras encontradas: {camaras}")
            ip_seleccionada = input("Ingresa la IP de la cámara a usar: ")
            puerto_camara = int(input("Puerto de la cámara (default: 80): ") or "80")
            username = input("Usuario (opcional): ") or None
            password = input("Contraseña (opcional): ") or None
            processor.ejecutar_flujo_completo(ip_seleccionada, username, password, puerto_camara)
        else:
            print("No se encontraron cámaras")
    
    elif opcion == "2":
        ip_camera = input("Ingresa la IP de la cámara: ")
        puerto_camara = int(input("Puerto de la cámara (default: 80): ") or "80")
        username = input("Usuario (opcional): ") or None
        password = input("Contraseña (opcional): ") or None
        processor.ejecutar_flujo_completo(ip_camera, username, password, puerto_camara)
    
    elif opcion == "3":
<<<<<<< HEAD
        print("Usando cámara local...")
        # Definir callback personalizado para integrar con el sender
        # Iniciar envío automático
        thread_envio = processor.iniciar_monitoreo_y_envio()
        
        try:
            # Usar función de cámara local
            capturar_movimiento(
            carpeta_capturas=processor.carpeta_capturas
            )
        except KeyboardInterrupt:
            print("\nDeteniendo captura desde cámara local...")
            processor.running = False
        
        print("Captura desde cámara local finalizada")
=======
        logger.info("Funcionalidad de cámara local pendiente de implementar con buffers")
        # Aquí se implementaría la captura desde cámara local usando el mismo sistema de buffers
    
    elif opcion == "4":
        logger.info("Modo de prueba - generando datos sintéticos")
        # Modo de prueba para verificar el funcionamiento de los buffers
        processor.pipeline.start_processing(processor.carpeta_capturas)
        
        # Generar frames sintéticos
        for i in range(50):
            synthetic_frame = np.random.randint(0, 255, (480, 640, 3), dtype=np.uint8)
            metadata = {'source': 'synthetic', 'frame_id': i}
            processor.pipeline.add_frame(synthetic_frame, metadata)
            time.sleep(0.1)
        
        time.sleep(5)  # Esperar procesamiento
        stats = processor.pipeline.get_pipeline_stats()
        logger.info(f"Estadísticas de prueba: {stats}")
        processor.pipeline.stop_processing()
    
>>>>>>> 065048b2
    else:
        print("Opción no válida")

if __name__ == "__main__":
    main()<|MERGE_RESOLUTION|>--- conflicted
+++ resolved
@@ -536,7 +536,6 @@
         processor.ejecutar_flujo_completo(ip_camera, username, password, puerto_camara)
     
     elif opcion == "3":
-<<<<<<< HEAD
         print("Usando cámara local...")
         # Definir callback personalizado para integrar con el sender
         # Iniciar envío automático
@@ -552,28 +551,7 @@
             processor.running = False
         
         print("Captura desde cámara local finalizada")
-=======
-        logger.info("Funcionalidad de cámara local pendiente de implementar con buffers")
-        # Aquí se implementaría la captura desde cámara local usando el mismo sistema de buffers
-    
-    elif opcion == "4":
-        logger.info("Modo de prueba - generando datos sintéticos")
-        # Modo de prueba para verificar el funcionamiento de los buffers
-        processor.pipeline.start_processing(processor.carpeta_capturas)
-        
-        # Generar frames sintéticos
-        for i in range(50):
-            synthetic_frame = np.random.randint(0, 255, (480, 640, 3), dtype=np.uint8)
-            metadata = {'source': 'synthetic', 'frame_id': i}
-            processor.pipeline.add_frame(synthetic_frame, metadata)
-            time.sleep(0.1)
-        
-        time.sleep(5)  # Esperar procesamiento
-        stats = processor.pipeline.get_pipeline_stats()
-        logger.info(f"Estadísticas de prueba: {stats}")
-        processor.pipeline.stop_processing()
-    
->>>>>>> 065048b2
+
     else:
         print("Opción no válida")
 
